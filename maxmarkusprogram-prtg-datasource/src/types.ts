--- conflicted
+++ resolved
@@ -28,20 +28,13 @@
   includeSensorName?: boolean;
   isStreaming?: boolean;
   streamInterval?: number;
-<<<<<<< HEAD
-=======
   keepGraphsVisible?: boolean; // Add this new property
->>>>>>> 00fc6562
   refId: string;
   // Add log specific fields
   logLevel?: string;
   logMessage?: string;
 }
 
-<<<<<<< HEAD
-
-=======
->>>>>>> 00fc6562
 // Add new interface for manual API methods
 export interface ManualApiMethod {
   label: string;
@@ -196,45 +189,6 @@
 
 /* ################################################## timezoneOptions ################################################### */
 
-<<<<<<< HEAD
-/* ################################################## Query Selbst ################################################### */
-
-
-
-export interface AnnotationsQuery extends MyQuery {
-  from?: number;           // epoch datetime in milliseconds
-  to?: number;            // epoch datetime in milliseconds
-  limit?: number;         // default 100
-  alertId?: number;
-  dashboardId?: number;
-  dashboardUID?: string;  // takes precedence over dashboardId
-  panelId?: number;
-  userId?: number;
-  type?: 'alert' | 'annotation';
-  tags?: string[];        // multiple tags for AND filtering
-}
-
-export interface Annotation {
-  id?: number;
-  alertId?: number;
-  dashboardId?: number;
-  dashboardUID?: string;
-  panelId?: number | string;
-  userId?: number;
-  time: number;
-  timeEnd?: number;
-  title: string;
-  text: string;
-  tags?: string[];
-  type?: 'alert' | 'annotation';
-  data?: Record<string, any>;
-}
-
-export interface AnnotationResponse {
-  annotations: Annotation[];
-  total: number;
-}
-=======
 export const timezoneOptions = [
   { label: 'UTC', value: 'UTC' },
   { label: 'Zulu', value: 'Zulu' },
@@ -835,5 +789,4 @@
   { label: 'W-SU', value: 'W-SU' },
   { label: 'WET', value: 'WET' },
   { label: 'Zulu', value: 'Zulu' },
-];
->>>>>>> 00fc6562
+];