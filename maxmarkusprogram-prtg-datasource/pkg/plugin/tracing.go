--- conflicted
+++ resolved
@@ -28,24 +28,6 @@
 	span.SetAttributes(attribute.String(key, fmt.Sprintf("%v", value)))
 }
 
-<<<<<<< HEAD
-/* =================================== TRACE HELPERS ======================================== */
-
-// addAPIAttributes adds common API request attributes to a span
-func addAPIAttributes(span trace.Span, method, endpoint string, params map[string]string) {
-	attrs := []attribute.KeyValue{
-		attribute.String("api.method", method),
-		attribute.String("api.endpoint", endpoint),
-	}
-
-	for k, v := range params {
-		attrs = append(attrs, attribute.String("api.param."+k, v))
-	}
-
-	span.SetAttributes(attrs...)
-}
-=======
->>>>>>> 00fc6562
 
 // recordError adds error details to a span
 func recordError(span trace.Span, err error, message string) {
@@ -59,35 +41,6 @@
 
 /* =================================== API TRACING ======================================== */
 
-<<<<<<< HEAD
-// wrapAPICall wraps an API call with tracing
-func wrapAPICall(ctx context.Context, name string, method string, params map[string]string, fn func() error) error {
-	_, span := tracing.DefaultTracer().Start(ctx, fmt.Sprintf("prtg.api.%s", name),
-		trace.WithAttributes(attribute.String("api.type", "prtg")),
-	)
-	defer span.End()
-
-	addAPIAttributes(span, method, name, params)
-
-	startTime := time.Now()
-	err := fn()
-	duration := time.Since(startTime)
-
-	span.SetAttributes(
-		attribute.Float64("duration_ms", float64(duration.Milliseconds())),
-	)
-
-	if err != nil {
-		recordError(span, err, "API call failed")
-		return err
-	}
-
-	span.SetStatus(codes.Ok, "")
-	return nil
-}
-
-=======
->>>>>>> 00fc6562
 /* =================================== QUERY TRACING ======================================== */
 
 // addQueryAttributes adds query-specific attributes to a span
