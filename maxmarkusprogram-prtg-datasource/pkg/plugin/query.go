--- conflicted
+++ resolved
@@ -15,10 +15,7 @@
 	"golang.org/x/text/language"
 )
 
-<<<<<<< HEAD
-=======
-
->>>>>>> 00fc6562
+
 /* =================================== QUERY HANDLER ========================================== */
 // Modified to allow for mocking in tests
 func (d *Datasource) query(ctx context.Context, pCtx backend.PluginContext, query backend.DataQuery) backend.DataResponse {
@@ -314,14 +311,6 @@
 			}),
 		)
 
-<<<<<<< HEAD
-		frame.Meta = &data.FrameMeta{
-			Type: data.FrameTypeTimeSeriesMulti,
-			Custom: map[string]interface{}{
-				"from":    timeRange.From.UnixMilli(),
-				"to":      timeRange.To.UnixMilli(),
-				"channel": channelName,
-=======
 		// Add stability metadata with explicit time information
 		frame.Meta = &data.FrameMeta{
 			Type: data.FrameTypeTimeSeriesMulti,
@@ -332,7 +321,6 @@
 				"stable":   true,
 				"duration": timeRange.To.Sub(timeRange.From).String(),
 				"timezone": "UTC",
->>>>>>> 00fc6562
 			},
 		}
 
